module memory(
<<<<<<< HEAD
    input         clk,
    input         we,
    input  [31:0] a,
    input  [31:0] wd,
    output [31:0] rd
);

  // Define a memory array with 64 words (32 bits each)
  reg [31:0] RAM [0:63];
  
  // Initialize memory contents from the file "riscvtest.txt"
  initial begin
    $readmemh("memory.mem", RAM);
  end
=======
  input clk,
  input [31:0] address,
  input [31:0] data_in,
  output [31:0] data_out,
  input we
);

reg [31:0] mem[0:1024]; // 16KB de memória
integer i;

assign data_out = mem[address[13:2]];

always @(posedge clk) begin
  if (we) begin
    mem[address[13:2]] = data_in;
  end
end
>>>>>>> 9c9daaed

  // Read data from memory (word-aligned address)
  assign rd = RAM[a[31:2]];

  // Write to memory on the rising edge of the clock if write enable is asserted
  always @(posedge clk) begin
    if (we)
      RAM[a[31:2]] <= wd;
  end

endmodule<|MERGE_RESOLUTION|>--- conflicted
+++ resolved
@@ -1,20 +1,4 @@
 module memory(
-<<<<<<< HEAD
-    input         clk,
-    input         we,
-    input  [31:0] a,
-    input  [31:0] wd,
-    output [31:0] rd
-);
-
-  // Define a memory array with 64 words (32 bits each)
-  reg [31:0] RAM [0:63];
-  
-  // Initialize memory contents from the file "riscvtest.txt"
-  initial begin
-    $readmemh("memory.mem", RAM);
-  end
-=======
   input clk,
   input [31:0] address,
   input [31:0] data_in,
@@ -32,7 +16,6 @@
     mem[address[13:2]] = data_in;
   end
 end
->>>>>>> 9c9daaed
 
   // Read data from memory (word-aligned address)
   assign rd = RAM[a[31:2]];
