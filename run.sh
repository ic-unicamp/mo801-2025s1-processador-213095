if [ -z "$1" ]; then
    echo "Erro: É preciso especificar o número do teste"
    exit 1
fi

if ! iverilog -o tb *.v; then
    echo "Erro ao compilar com iverilog"
    exit 1
fi

cp test/teste$1.mem memory.mem
<<<<<<< HEAD
./tb > saida.out
sed -i '1,/^\*\*\*.*$/d' saida.out
=======
./tb | grep '===' > saida.out
>>>>>>> 9c9daaed
cp saida.out test/saida$1.out
cp saida.vcd test/saida$1.vcd
rm saida.out saida.vcd memory.mem

if diff --strip-trailing-cr test/saida$1.out test/saida$1.ok >/dev/null; then    echo "OK"
    exit 0
else
    echo "ERRO"
    exit 1
fi<|MERGE_RESOLUTION|>--- conflicted
+++ resolved
@@ -9,12 +9,8 @@
 fi
 
 cp test/teste$1.mem memory.mem
-<<<<<<< HEAD
 ./tb > saida.out
 sed -i '1,/^\*\*\*.*$/d' saida.out
-=======
-./tb | grep '===' > saida.out
->>>>>>> 9c9daaed
 cp saida.out test/saida$1.out
 cp saida.vcd test/saida$1.vcd
 rm saida.out saida.vcd memory.mem
